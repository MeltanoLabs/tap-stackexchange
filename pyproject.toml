[tool.poetry]
name = "tap-stackexchange"
version = "0.0.1"
description = "`tap-stackexchange` is a Singer tap for StackExchange, built with the Meltano SDK for Singer Taps."
authors = ["Edgar Ramírez-Mondragón"]
keywords = [
    "ELT",
    "StackExchange",
]
license = "Apache 2.0"

[tool.poetry.dependencies]
python = "<3.11,>=3.7.1"
<<<<<<< HEAD
requests-cache = "==0.9.5"
ratelimit = "==2.2.1"
=======
pyrate-limiter = "^2.8.1"
requests-cache = "==0.9.6"
>>>>>>> 8617429b
singer-sdk = "^0.9.0"

[tool.poetry.dev-dependencies]
pytest = "^7.1.3"
tox = "^3.25.1"
flake8 = "^5.0.4"
black = "^22.8"
pydocstyle = "^6.1.1"
mypy = "^0.971"
types-requests = "^2.28.9"
isort = "^5.10.1"

[tool.black]
line-length = 88

[tool.isort]
profile = "black"
multi_line_output = 3 # Vertical Hanging Indent
src_paths = "tap_stackexchange"

[tool.pytest.ini_options]
addopts = "-vvv"

[[tool.mypy.overrides]]
module = [
    "ratelimit",
]
ignore_missing_imports = true

[build-system]
requires = ["poetry-core>=1.0.8"]
build-backend = "poetry.core.masonry.api"

[tool.poetry.scripts]
# CLI declaration
tap-stackexchange = 'tap_stackexchange.tap:TapStackExchange.cli'<|MERGE_RESOLUTION|>--- conflicted
+++ resolved
@@ -11,13 +11,8 @@
 
 [tool.poetry.dependencies]
 python = "<3.11,>=3.7.1"
-<<<<<<< HEAD
-requests-cache = "==0.9.5"
-ratelimit = "==2.2.1"
-=======
 pyrate-limiter = "^2.8.1"
 requests-cache = "==0.9.6"
->>>>>>> 8617429b
 singer-sdk = "^0.9.0"
 
 [tool.poetry.dev-dependencies]
