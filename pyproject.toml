--- conflicted
+++ resolved
@@ -11,18 +11,12 @@
 
 [tool.poetry.dependencies]
 python = "<3.12,>=3.7.1"
-<<<<<<< HEAD
-pyrate-limiter = "^2.9.0"
-requests-cache = "==0.9.8"
-singer-sdk = {git = "https://github.com/meltano/sdk", rev = "kgpayne/apply-max-records-limit-during-testing", extras = ["testing"]}
-=======
 pyrate-limiter = "^2.10.0"
 requests-cache = "==1.0.1"
 singer-sdk = "^0.23.0"
->>>>>>> d91d2c77
 
 [tool.poetry.group.dev.dependencies]
-pytest = "^7.3.0"
+singer-sdk = {extras = ["testing"], version = ">=0.23.0"}
 
 [tool.black]
 line-length = 88
